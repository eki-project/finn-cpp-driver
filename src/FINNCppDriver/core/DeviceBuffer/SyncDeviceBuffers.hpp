/**
 * @file SyncDeviceBuffers.hpp
 * @author Bjarne Wintermann (bjarne.wintermann@uni-paderborn.de) and others
 * @brief Implements synchronous FPGA interfaces to transfer data to and from the FPGA.
 * @version 0.1
 * @date 2023-11-10
 *
 * @copyright Copyright (c) 2023
 * @license All rights reserved. This program and the accompanying materials are made available under the terms of the MIT license.
 *
 */

#ifndef SYNCDEVICEBUFFERS
#define SYNCDEVICEBUFFERS

#include <FINNCppDriver/core/DeviceBuffer/DeviceBuffer.hpp>
#include <FINNCppDriver/utils/join.hpp>

#include "ert.h"

namespace Finn {

    namespace detail {
        template<typename T>
        class SyncBufferWrapper {
        protected:
            RingBuffer<T, false> ringBuffer;

            SyncBufferWrapper(unsigned int ringBufferSizeFactor, std::size_t elementsPerPart) : ringBuffer(RingBuffer<T, false>(ringBufferSizeFactor, elementsPerPart)) {
                if (ringBufferSizeFactor == 0) {
                    FinnUtils::logAndError<std::runtime_error>("DeviceBuffer of size 0 cannot be constructed!");
                }
                FINN_LOG(Logger::getLogger(), loglevel::info) << "[SyncDeviceBuffer] Max buffer size:" << ringBufferSizeFactor << "*" << elementsPerPart << "\n";
            }

            ~SyncBufferWrapper() = default;
            SyncBufferWrapper(SyncBufferWrapper&& buf) noexcept : ringBuffer(std::move(buf.ringBuffer)) {}
            SyncBufferWrapper(const SyncBufferWrapper& buf) noexcept = delete;
            SyncBufferWrapper& operator=(SyncBufferWrapper&& buf) = delete;
            SyncBufferWrapper& operator=(const SyncBufferWrapper& buf) = delete;
#ifdef UNITTEST
        public:
            RingBuffer<T, false>& testGetRingBuffer() { return this->ringBuffer; }
#endif
        };
    }  // namespace detail

    template<typename T>
    class SyncDeviceInputBuffer : public DeviceInputBuffer<T>, public detail::SyncBufferWrapper<T> {
    public:
        SyncDeviceInputBuffer(const std::string& pName, xrt::device& device, xrt::kernel& pAssociatedKernel, const shapePacked_t& pShapePacked, unsigned int ringBufferSizeFactor)
            : DeviceInputBuffer<T>(pName, device, pAssociatedKernel, pShapePacked), detail::SyncBufferWrapper<T>(ringBufferSizeFactor, FinnUtils::shapeToElements(pShapePacked)) {
            FINN_LOG(this->logger, loglevel::info) << "[SyncDeviceInputBuffer] "
                << "Initializing DeviceBuffer " << this->name << " (SHAPE PACKED: " << FinnUtils::shapeToString(pShapePacked) << " inputs of the given shape, MAP SIZE: " << this->mapSize << ")\n";
        };
        SyncDeviceInputBuffer(SyncDeviceInputBuffer&& buf) noexcept = default;
        SyncDeviceInputBuffer(const SyncDeviceInputBuffer& buf) noexcept = delete;
        ~SyncDeviceInputBuffer() override = default;
        SyncDeviceInputBuffer& operator=(SyncDeviceInputBuffer&& buf) = delete;
        SyncDeviceInputBuffer& operator=(const SyncDeviceInputBuffer& buf) = delete;

#ifdef UNITTEST
    public:
#else
    protected:
#endif

        /**
         * @brief Load data from the ring buffer into the memory map of the device.
         *
         * @attention Invalidates the data that was moved to map
         *
         * @return true
         * @return false
         */
        bool loadMap() { return this->ringBuffer.read(this->map); }

    private:
        friend class DeviceInputBuffer<T>;

<<<<<<< HEAD
    public:
=======
         public:
>>>>>>> d66408bc
        /**
         * @brief Return the size of the buffer as specified by the argument. Bytes returns all bytes the buffer takes up, elements returns the number of T-values, numbers the number of F-values.
         *
         * @param ss
         * @return size_t
         */
        size_t size(SIZE_SPECIFIER ss) override { return this->ringBuffer.size(ss); }

        /**
         * @brief Store the given data in the ring buffer
         *
         * @param span
         * @return true
         * @return false
         */
        bool store(std::span<const T> data) override { return this->ringBuffer.store(data.begin(), data.end()); }

        /**
         * @brief Execute the first valid data that is found in the buffer. Returns false if no valid data was found
         *
         * @return true
         * @return false
         */
        bool run() override {
            static const std::size_t elementCount = this->ringBuffer.size(SIZE_SPECIFIER::ELEMENTS_PER_PART);
            FINN_LOG_DEBUG(logger, loglevel::info) << this->loggerPrefix() << "DeviceBuffer (" << this->name << ") executing...";
            if (!loadMap()) {
                return false;
            }
            this->sync(elementCount);
            execute();
            return true;
        }

    protected:
        /**
         * @brief Start a run on the associated kernel and wait for it's result.
         * @attention This method is blocking
         *
         */
        ert_cmd_state execute() override {
            auto runCall = this->associatedKernel(this->internalBo, 1);
            return runCall.wait();
        }
    };

    template<typename T>
    class SyncDeviceOutputBuffer : public DeviceOutputBuffer<T>, public detail::SyncBufferWrapper<T> {
    public:
        SyncDeviceOutputBuffer(const std::string& pName, xrt::device& device, xrt::kernel& pAssociatedKernel, const shapePacked_t& pShapePacked, unsigned int ringBufferSizeFactor)
            : DeviceOutputBuffer<T>(pName, device, pAssociatedKernel, pShapePacked), detail::SyncBufferWrapper<T>(ringBufferSizeFactor, FinnUtils::shapeToElements(pShapePacked)) {};

        SyncDeviceOutputBuffer(SyncDeviceOutputBuffer&& buf) noexcept = default;
        SyncDeviceOutputBuffer(const SyncDeviceOutputBuffer& buf) noexcept = delete;
        ~SyncDeviceOutputBuffer() override = default;
        SyncDeviceOutputBuffer& operator=(SyncDeviceOutputBuffer&& buf) = delete;
        SyncDeviceOutputBuffer& operator=(const SyncDeviceOutputBuffer& buf) = delete;

        /**
         * @brief Return the size of the buffer as specified by the argument. Bytes returns all bytes the buffer takes up, elements returns the number of T-values, numbers the number of F-values.
         *
         * @param ss
         * @return size_t
         */
        size_t size(SIZE_SPECIFIER ss) override { return this->ringBuffer.size(ss); }


        /**
         * @brief Get the the kernel timeout in miliseconds
         *
         * @return unsigned int
         */
        unsigned int getMsExecuteTimeout() const override { return this->msExecuteTimeout; }

        /**
         * @brief Set the kernel timeout in miliseconds
         *
         * @param val
         */
        void setMsExecuteTimeout(unsigned int val) override { this->msExecuteTimeout = val; }

        /**
         * @brief Put every valid read part of the ring buffer into the archive. This invalides them so that they are not put into the archive again.
         * @note After the function is executed, all parts are invalid.
         * @note This function can be executed manually instead of wait for it to be called by read() when the ring buffer is full.
         *
         */
        void archiveValidBufferParts() override {
            FINN_LOG_DEBUG(logger, loglevel::info) << this->loggerPrefix() << "Archiving data from ring buffer to long term storage";
            this->longTermStorage.reserve(this->longTermStorage.size() + this->ringBuffer.size());
            this->ringBuffer.readAllValidParts(std::back_inserter(this->longTermStorage));
        }

        /**
         * @brief Return the archive.
         *
         * @return Finn::vector<T>
         */
        Finn::vector<T> retrieveArchive() override {
            Finn::vector<T> tmp(this->longTermStorage);
            clearArchive();
            return tmp;
        }

        /**
         * @brief Read the specified number of samples. If a read fails, immediately return. If all are successfull, the kernel state of the last run is returned
         *
         * @param samples
         * @return ert_cmd_state
         */
        ert_cmd_state read(unsigned int samples) override {
            static const std::size_t elementCount = this->ringBuffer.size(SIZE_SPECIFIER::ELEMENTS_PER_PART);
            FINN_LOG_DEBUG(logger, loglevel::info) << this->loggerPrefix() << "Reading " << samples << " samples from the device";
            ert_cmd_state outExecuteResult = ERT_CMD_STATE_ERROR;  // Return error if samples == 0
            for (unsigned int i = 0; i < samples; i++) {
                outExecuteResult = execute();
                if (outExecuteResult == ERT_CMD_STATE_ERROR || outExecuteResult == ERT_CMD_STATE_ABORT) {
                    return outExecuteResult;
                }
                this->sync(elementCount);
                saveMap();
                if (this->ringBuffer.full()) {
                    archiveValidBufferParts();
                }
            }
            return outExecuteResult;
        }

        /**
         * @brief Reserve enough storage for the expectedEntries number of entries. Note however that because this is a vec of vecs, this only allocates memory for the pointers, not the data itself.
         *
         * @param expectedEntries
         */
        void allocateLongTermStorage(unsigned int expectedEntries) override { this->longTermStorage.reserve(expectedEntries * this->ringBuffer.size(SIZE_SPECIFIER::ELEMENTS_PER_PART)); }

#ifdef UNITTEST
    public:
#else
    protected:
#endif

        /**
         * @brief Store the contents of the memory map into the ring buffer.
         *
         */
        void saveMap() override { this->ringBuffer.template store<T*>(this->map, this->ringBuffer.size(SIZE_SPECIFIER::ELEMENTS_PER_PART)); }

    protected:
        /**
         * @brief Execute the kernel and await it's return.
         * @attention This function is blocking.
         *
         */
        ert_cmd_state execute() override {
            auto run = this->associatedKernel(this->internalBo, 1);
            return run.wait(this->msExecuteTimeout);
        }

        /**
         * @brief Clear the archive of all it's entries
         *
         */
        void clearArchive() override { this->longTermStorage.clear(); }
    };
}  // namespace Finn

#endif  // SYNCDEVICEBUFFERS<|MERGE_RESOLUTION|>--- conflicted
+++ resolved
@@ -78,11 +78,7 @@
     private:
         friend class DeviceInputBuffer<T>;
 
-<<<<<<< HEAD
-    public:
-=======
          public:
->>>>>>> d66408bc
         /**
          * @brief Return the size of the buffer as specified by the argument. Bytes returns all bytes the buffer takes up, elements returns the number of T-values, numbers the number of F-values.
          *
