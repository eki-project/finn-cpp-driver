--- conflicted
+++ resolved
@@ -19,11 +19,7 @@
      */
     template<typename T, typename F>
     class DeviceBuffer {
-<<<<<<< HEAD
         protected:
-=======
-         protected:
->>>>>>> 8e221a77
         std::string name;
         size_t numbers;
         shape_t shape;
@@ -32,7 +28,6 @@
         xrt::kernel& associatedKernel;
         T* map;
         logger_type& logger;
-<<<<<<< HEAD
         RingBuffer<T> ringBuffer;
         
         public:
@@ -54,21 +49,6 @@
             ringBuffer(RingBuffer<T>(ringBufferSizeFactor, mapSize))
         {
             FINN_LOG(logger, loglevel::info) << "Initialized DeviceBuffer " << name << " (SHAPE: " << FinnUtils::shapeToString(pShape) << ", BUFFER SIZE: " << ringBufferSizeFactor << " inputs of the given shape)\n"; 
-=======
-
-         public:
-        DeviceBuffer(const std::string& pName, xrt::device& device, xrt::kernel& pAssociatedKernel, const shape_t pShape, unsigned int ringBufferSizeFactor)
-            : name(pName),
-              numbers(FinnUtils::shapeToElements(pShape)),
-              shape(pShape),
-              mapSize(F().template requiredElements<T>()),
-              internalBo(xrt::bo(device, mapSize * sizeof(T), 0)),
-              associatedKernel(pAssociatedKernel),
-              map(internalBo.template map<T*>()),
-              logger(Logger::getLogger()),
-              ringBuffer(RingBuffer<T>(ringBufferSizeFactor, mapSize)) {
-            FINN_LOG(logger, loglevel::info) << "Initialized DeviceBuffer " << name << " (SHAPE: " << FinnUtils::shapeToString(pShape) << ", BUFFER SIZE: " << ringBufferSizeFactor << " inputs of the given shape)\n";
->>>>>>> 8e221a77
         }
     };
 
@@ -128,39 +108,10 @@
     class DeviceInputBuffer : DeviceBuffer<T, F> {
         const IO ioMode = IO::INPUT;
         bool executeAutomatically = false;
-<<<<<<< HEAD
         
         using DeviceBuffer<T,F>::DeviceBuffer;
 
         public:
-=======
-
-        using DeviceBuffer<T, F>::DeviceBuffer;
-
-        /*
-        public:
-        DeviceInputBuffer(
-            const std::string& pName,
-            xrt::device& device,
-            xrt::kernel& pAssociatedKernel,
-            const shape_t pShape,
-            unsigned int ringBufferSizeFactor
-        ) {
-            name = pName;
-            numbers = FinnUtils::shapeToElements(pShape);
-            shape = pShape;
-            mapSize = F().template requiredElements<T>();
-            internalBo = xrt::bo(device, mapSize * sizeof(T), 0);
-            associatedKernel = pAssociatedKernel;
-            map = internalBo.template map<T*>();
-            logger = Logger::getLogger();
-            ringBuffer = RingBuffer<T>(ringBufferSizeFactor, mapSize);
-            FINN_LOG(logger, loglevel::info) << "Initialized Input DeviceBuffer " << name << " (SHAPE: " << FinnUtils::shapeToString(pShape) << ", BUFFER SIZE: " << ringBufferSizeFactor << " inputs of the given shape)\n";
-        }*/
-
-         public:
-        DeviceInputBuffer() { std::cout << "hi" << std::endl; }
->>>>>>> 8e221a77
         /**
          * @brief Set the Execute Automatically Flag. If set, as soon as the buffer head pointer reaches the last element, the first one in the buffer (first input) gets loaded and executed on the board, the slot gets invalidated and is
          * thus free'd for the next store operation.
@@ -175,13 +126,7 @@
          * @return true
          * @return false
          */
-<<<<<<< HEAD
-        bool isExecutedAutomatically() const {
-            return executeAutomatically;
-        }
-=======
         bool isExecutedAutomatically() { return executeAutomatically; }
->>>>>>> 8e221a77
 
         /**
          * @brief Sync data from the map to the device.
@@ -323,46 +268,13 @@
         const IO ioMode = IO::OUTPUT;
         std::vector<std::vector<T>> longTermStorage;
 
-<<<<<<< HEAD
         public:  
-=======
-        using DeviceBuffer<T, F>::name;
-        using DeviceBuffer<T, F>::numbers;
-        using DeviceBuffer<T, F>::shape;
-        using DeviceBuffer<T, F>::map;
-        using DeviceBuffer<T, F>::mapSize;
-        using DeviceBuffer<T, F>::internalBo;
-        using DeviceBuffer<T, F>::associatedKernel;
-        using DeviceBuffer<T, F>::ringBuffer;
-        using DeviceBuffer<T, F>::logger;
-
-         public:
-        DeviceOutputBuffer(const std::string& pName, xrt::device& device, xrt::kernel& pAssociatedKernel, const shape_t pShape, unsigned int ringBufferSizeFactor) {
-            name = pName;
-            numbers = FinnUtils::shapeToElements(pShape);
-            shape = pShape;
-            mapSize = F().template requiredElements<T>();
-            internalBo = xrt::bo(device, mapSize * sizeof(T), 0);
-            associatedKernel = pAssociatedKernel;
-            map = internalBo.template map<T*>();
-            logger = Logger::getLogger();
-            ringBuffer = RingBuffer<T>(ringBufferSizeFactor, mapSize);
-            FINN_LOG(logger, loglevel::info) << "Initialized Output DeviceBuffer " << name << " (SHAPE: " << FinnUtils::shapeToString(pShape) << ", BUFFER SIZE: " << ringBufferSizeFactor << " outputs of the given shape)\n";
-        }
-
->>>>>>> 8e221a77
         /**
          * @brief Sync data from the FPGA into the memory map
          *
          * @return * void
          */
-<<<<<<< HEAD
-        void sync() {
-            this->internalBo.sync(XCL_BO_SYNC_BO_FROM_DEVICE);
-        }
-=======
-        void sync() { internalBo.sync(XCL_BO_SYNC_BO_FROM_DEVICE); }
->>>>>>> 8e221a77
+        void sync() { this->internalBo.sync(XCL_BO_SYNC_BO_FROM_DEVICE); }
 
         /**
          * @brief Execute the kernel and await it's return.
@@ -380,13 +292,7 @@
          * @brief Store the contents of the memory map into the ring buffer.
          *
          */
-<<<<<<< HEAD
-        void saveMap() {
-            this->ringBuffer.store(this->map, this->mapSize);
-        }
-=======
-        void saveMap() { ringBuffer.store(map, mapSize); }
->>>>>>> 8e221a77
+        void saveMap() { this->ringBuffer.store(this->map, this->mapSize); }
 
         /**
          * @brief Put every valid read part of the ring buffer into the archive.
@@ -405,13 +311,7 @@
          *
          * @return std::vector<std::vector<T>>
          */
-<<<<<<< HEAD
-        std::vector<std::vector<T>> retrieveArchive() const {
-            return longTermStorage;
-        }
-=======
         std::vector<std::vector<T>> retrieveArchive() { return longTermStorage; }
->>>>>>> 8e221a77
 
         /**
          * @brief Clear the archive of all it's entries by resizing it to 0.
