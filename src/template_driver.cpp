--- conflicted
+++ resolved
@@ -14,13 +14,8 @@
 #include <string>
 
 // Helper
-<<<<<<< HEAD
 #include "utils/MemoryMap.hpp"
-#include "utils/device_handler.hpp"
-=======
 #include "utils/deviceHandler.hpp"
-#include "utils/driver.h"
->>>>>>> 01095ffa
 #include "utils/finn_types/datatype.hpp"
 #include "utils/mdspan.h"
 
@@ -64,7 +59,6 @@
     int deviceIndex = 0;
     string binaryFile = "finn_accel.xclbin";
     DRIVER_MODE driverExecutionMode = DRIVER_MODE::THROUGHPUT_TEST;
-<<<<<<< HEAD
     BOOST_LOG_SEV(log, logging::trivial::info) << "Device index: " << deviceIndex << "\nBinary File Path: " << binaryFile << "\n";  // Driver Mode: " << driverExecutionMode << "\n";
 
     DeviceHandler<int> dha = DeviceHandler<int>("DEVICE1",  // Unique name
@@ -74,27 +68,9 @@
                                                 Config::INPUT_BYTEWIDTH, Config::OUTPUT_BYTEWIDTH, toVariant<int>(Config::ISHAPE_PACKED), toVariant<int>(Config::OSHAPE_PACKED),
                                                 SHAPE_TYPE::PACKED,  // Input shape type
                                                 SHAPE_TYPE::PACKED,  // Output shape type
-                                                log                  // Logger instance
-=======
-    BOOST_LOG_SEV(lg, logging::trivial::info) << "Device index: " << deviceIndex << "\nBinary File Path: " << binaryFile << "\n"; //Driver Mode: " << driverExecutionMode << "\n";
-
-    DeviceHandler<int> dha = DeviceHandler<int>(
-        "DEVICE1",              // Unique name
-        false,                  // Whether this is a helper node in a multi-fpga application
-        deviceIndex,        
-        binaryFile,
-        driverExecutionMode,    // Throughput test or execution of specific data
-        INPUT_BYTEWIDTH,
-        OUTPUT_BYTEWIDTH,
-        ISHAPE_PACKED,
-        OSHAPE_PACKED,
-        SHAPE_TYPE::PACKED,     // Input shape type
-        SHAPE_TYPE::PACKED,     // Output shape type
-        IDMA_NAMES,
-        ODMA_NAMES,
-        10,                     // Ring Buffer Size Factor
-        lg                      // Logger instance
->>>>>>> 01095ffa
+                                                Config::IDMA_NAMES, Config::ODMA_NAMES,
+                                                10,  // Ring Buffer Size Factor
+                                                log  // Logger instance
     );
     BOOST_LOG_SEV(log, logging::trivial::info) << "Device handler initiated!";
 
