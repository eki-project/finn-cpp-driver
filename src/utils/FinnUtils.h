--- conflicted
+++ resolved
@@ -2,39 +2,30 @@
 #define FINN_UTILS_H
 
 #include <cstdint>
+
 #include "Logger.h"
 
 namespace FinnUtils {
-<<<<<<< HEAD
-    constexpr int32_t ceil(float num) { return (static_cast<float>(static_cast<int32_t>(num)) == num) ? static_cast<int32_t>(num) : static_cast<int32_t>(num) + ((num > 0) ? 1 : 0); }
-}  // namespace FinnUtils
-#endif  // FINN_UTILS_H
-=======
 
     /**
-     * @brief Return the ceil of a float as in integer type 
-     * 
-     * @param num 
-     * @return constexpr int32_t 
+     * @brief Return the ceil of a float as in integer type
+     *
+     * @param num
+     * @return constexpr int32_t
      */
-    constexpr int32_t ceil(float num) {
-        return (static_cast<float>(static_cast<int32_t>(num)) == num)
-            ? static_cast<int32_t>(num)
-            : static_cast<int32_t>(num) + ((num > 0) ? 1 : 0);
-    }
+    constexpr int32_t ceil(float num) { return (static_cast<float>(static_cast<int32_t>(num)) == num) ? static_cast<int32_t>(num) : static_cast<int32_t>(num) + ((num > 0) ? 1 : 0); }
 
     /**
-     * @brief First log the message as an error into the logger, then throw the passed error! 
-     * 
-     * @tparam E 
-     * @param msg 
+     * @brief First log the message as an error into the logger, then throw the passed error!
+     *
+     * @tparam E
+     * @param msg
      */
     template<typename E>
     void logAndError(std::string msg) {
         FINN_LOG(Logger::getLogger(), loglevel::error) << msg;
         throw E(msg);
     }
-} // namespace FinnUtils
+}  // namespace FinnUtils
 
-#endif
->>>>>>> 7090059f
+#endif