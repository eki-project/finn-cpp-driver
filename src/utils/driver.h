#ifndef DRIVER_HPP
#define DRIVER_HPP

enum class DRIVER_MODE { EXECUTE = 0, THROUGHPUT_TEST = 1 };

enum class SHAPE_TYPE { NORMAL = 0, FOLDED = 1, PACKED = 2 };

enum class BUFFER_OP_RESULT {
    SUCCESS = 0,
    FAILURE = -1,
    OVER_BOUNDS_WRITE = -2,
    OVER_BOUNDS_READ = -3
};

template<typename T>
struct MemoryMap {
    T* map;
<<<<<<< HEAD
    std::size_t size;    // In bytes
=======
    std::size_t size;
>>>>>>> f069eddf
    std::initializer_list<unsigned int> dims;
    SHAPE_TYPE shapeType;
    
    /**
     * @brief Get the number of elements contained in the memory map
     * 
     * @return unsigned int 
     */
    unsigned int getElementCount() {
        return (unsigned int) (size / sizeof(T));
    }

    /**
     * @brief Writes the given elements into the data map, which is mapped to the XRT buffer object. Returns whether or not the operation was successful.
     * 
     * @param elements The container with the elements to write.  
     * @param startIndex The index from which the map should be accessed, so if startIndex=2, the map fields 2,3,4... are being written
     * @return BUFFER_OP_RESULT 
     */
    BUFFER_OP_RESULT writeElements(std::vector& elements, unsigned int& startIndex) {
        if (startIndex + elements.size() > getElementCount()) {
            return BUFFER_OP_RESULT::OVER_BOUNDS_WRITE;
        }
        for (unsigned int i = 0; i < elements.size()) {
            map[i + startIndex] = elements[i];
        }
        return BUFFER_OP_RESULT::SUCCESS;
    }

    /**
     * @brief Read elements from the XRT buffer object mapped pointer. Returns whether or not the operation was successful.
     * 
     * @param readBuffer The buffer to read into. Needs to be large enough to contain elementCount elements.
     * @param startIndex The offset to read the map from
     * @param elementCount The number of elements to read
     * @return BUFFER_OP_RESULT 
     */
    BUFFER_OP_RESULT readElements(std::vector& readBuffer, unsigned int& startIndex, unsigned int elementCount) {
        if (startIndex + elementCount > getElementCount()) {
            return BUFFER_OP_RESULT::OVER_BOUNDS_READ;
        }
        for (unsigned int i = 0; i < elementCount; i++) {
            readBuffer[i] = map[startIndex + i];
        }
        return BUFFER_OP_RESULT::SUCCESS;
    }
};


#endif<|MERGE_RESOLUTION|>--- conflicted
+++ resolved
@@ -15,11 +15,7 @@
 template<typename T>
 struct MemoryMap {
     T* map;
-<<<<<<< HEAD
-    std::size_t size;    // In bytes
-=======
     std::size_t size;
->>>>>>> f069eddf
     std::initializer_list<unsigned int> dims;
     SHAPE_TYPE shapeType;
     
