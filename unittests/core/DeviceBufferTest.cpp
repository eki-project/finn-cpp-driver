#include <random>
#include <span>

#include "../../src/utils/FinnDatatypes.hpp"
#include "../../src/utils/Logger.h"
#include "gtest/gtest.h"
#include "xrt/xrt_device.h"
#include "xrt/xrt_kernel.h"
// using namespace Finn;

TEST(DummyTestDB, DTDB) { EXPECT_TRUE(true); }


<<<<<<< HEAD
constexpr std::array<unsigned int, 2> myShapeArrayNormal = std::array<unsigned int, 2>{1,300};
constexpr std::array<unsigned int, 3> myShapeArrayFolded = std::array<unsigned int, 3>{1,10,30};
constexpr std::array<unsigned int, 3> myShapeArrayPacked = std::array<unsigned int, 3>{1,10,8};     // This packing assumes Uint2 as finn datatype
constexpr std::array<unsigned int, 3> myShapeArrayPacked2 = std::array<unsigned int, 3>{1,10,53};     // This packing assumes Uint14 as finn datatype
=======
constexpr std::array<unsigned int, 2> myShapeArrayNormal = std::array<unsigned int, 2>{1, 300};
constexpr std::array<unsigned int, 3> myShapeArrayFolded = std::array<unsigned int, 3>{1, 10, 30};
constexpr std::array<unsigned int, 3> myShapeArrayPacked = std::array<unsigned int, 3>{1, 10, 8};    // This packing assumes Uint2 as finn datatype
constexpr std::array<unsigned int, 3> myShapeArrayPacked2 = std::array<unsigned int, 3>{1, 10, 53};  // This packing assumes Uint14 as finn datatype
>>>>>>> 8041a060
constexpr size_t elementsPerPart = FinnUtils::shapeToElementsConstexpr<unsigned int, 3>(myShapeArrayPacked);
constexpr size_t parts = 10;

shape_t myShapeNormal = std::vector<unsigned int>(myShapeArrayNormal.begin(), myShapeArrayNormal.end());
shape_t myShapeFolded = std::vector<unsigned int>(myShapeArrayFolded.begin(), myShapeArrayFolded.end());
shape_t myShapePacked = std::vector<unsigned int>(myShapeArrayPacked.begin(), myShapeArrayPacked.end());
<<<<<<< HEAD


#define INSPECTION_TEST                         // Defines testing methods in deviceBuffer, thus needs to be defined before the inclue
=======
/*
TEST(DeviceBufferTest, DBInitTest) {
    auto log = Logger::getLogger();

    FINN_LOG(log, loglevel::debug) << "Starting DeviceBufferTest…\n";
    auto device = xrt::device();
    auto kernel = xrt::kernel();
    shape_t myShapeNormal = std::vector<unsigned int>(myShapeArrayNormal.begin(), myShapeArrayNormal.end());
    shape_t myShapeFolded = std::vector<unsigned int>(myShapeArrayFolded.begin(), myShapeArrayFolded.end());
    shape_t myShapePacked = std::vector<unsigned int>(myShapeArrayPacked.begin(), myShapeArrayPacked.end());
    std::string myname = "abcd";

    FINN_LOG(log, loglevel::debug) << "Creating DeviceInputBuffer\n";
    auto inputDB = Finn::DeviceInputBuffer<uint8_t, DatatypeUInt<2>>(myname, device, kernel, myShapeNormal, myShapeFolded, myShapePacked, parts);

    EXPECT_EQ(FinnUtils::shapeToElements(myShapePacked), elementsPerPart);

    FINN_LOG(log, loglevel::debug) << "Size tests\n";
    EXPECT_EQ(inputDB.getHeadOpposideIndex(), 5);
    EXPECT_FALSE(inputDB.isExecutedAutomatically());
    EXPECT_EQ(inputDB.size(SIZE_SPECIFIER::PARTS), 10);
    EXPECT_EQ(inputDB.size(SIZE_SPECIFIER::ELEMENTS_PER_PART), FinnUtils::shapeToElements(myShapePacked));
    EXPECT_EQ(inputDB.size(SIZE_SPECIFIER::ELEMENTS), 10 * FinnUtils::shapeToElements(myShapePacked));
    EXPECT_EQ(inputDB.size(SIZE_SPECIFIER::BYTES), sizeof(uint8_t) * 10 * FinnUtils::shapeToElements(myShapePacked));

    FINN_LOG(log, loglevel::debug) << "Testing that all parts are initialized invalid\n";
    for (index_t i = 0; i < inputDB.size(SIZE_SPECIFIER::PARTS); i++) {
        EXPECT_EQ(inputDB.isPartValid(i), false);
    }
}

TEST(DeviceBufferTest, DBWriteReadTest) {
    auto log = Logger::getLogger();
    std::random_device rd;
    std::mt19937 engine{rd()};
    std::uniform_int_distribution<uint8_t> sampler(0, 0xFF);

    FINN_LOG(log, loglevel::debug) << "Starting DBWRiteReadTest\n";
    auto device = xrt::device();
    auto kernel = xrt::kernel();
    shape_t myShapeNormal = std::vector<unsigned int>(myShapeArrayNormal.begin(), myShapeArrayNormal.end());
    shape_t myShapeFolded = std::vector<unsigned int>(myShapeArrayFolded.begin(), myShapeArrayFolded.end());
    shape_t myShapePacked = std::vector<unsigned int>(myShapeArrayPacked.begin(), myShapeArrayPacked.end());
    std::string myname = "abcd";

    FINN_LOG(log, loglevel::debug) << "Creating DeviceInputBuffer\n";
    auto inputDB = Finn::DeviceInputBuffer<uint8_t, DatatypeUInt<2>>(myname, device, kernel, myShapeNormal, myShapeFolded, myShapePacked, parts);

    EXPECT_EQ(FinnUtils::shapeToElements(myShapePacked), elementsPerPart);

    // Create random data for all parts
    std::array<std::array<uint8_t, elementsPerPart>, parts> randomData;
    for (size_t i = 0; i < parts; i++) {
        randomData[i] = std::array<uint8_t, elementsPerPart>();
    }

    for (auto &arr : randomData) {
        // NOLINTNEXTLINE
        std::transform(arr.begin(), arr.end(), arr.begin(), [&sampler, &engine](uint8_t x){ return (x-x) + sampler(engine); });
    }

    // Fill Buffer completely
    // TODO: Fix tests for new deviceBuffer version

    for (size_t i = 0; i < parts-1; i++) {
        EXPECT_EQ(inputDB.getHeadIndex(), i);
        inputDB.store<elementsPerPart>(randomData[i], false);
        EXPECT_FALSE(inputDB.isHeadValid());
    }
    EXPECT_EQ(inputDB.getHeadIndex(), parts-1);

    // Store the last element and check that the head now points to the beginning again
    EXPECT_TRUE(inputDB.store<elementsPerPart>(randomData[9], true));
    EXPECT_TRUE(inputDB.isHeadValid());
    EXPECT_EQ(inputDB.getHeadIndex(), 0);

    // Store one more element and check that the old one was overwritten and both head
    // and the element before are still valid
    EXPECT_TRUE(inputDB.store<elementsPerPart>(randomData[9], true));
    EXPECT_TRUE(inputDB.isHeadValid());
    EXPECT_EQ(inputDB.getHeadIndex(), 1);
    EXPECT_TRUE(inputDB.isPartValid(0));

    // From now on replace the next datablock if the buffer is about to be full
    inputDB.setExecuteAutomatically(true);
    EXPECT_TRUE(inputDB.isExecutedAutomatically());

    // Write another element and check that the old one was overwritten
    EXPECT_TRUE(inputDB.store<elementsPerPart>(randomData[9], true));
    EXPECT_FALSE(inputDB.isHeadValid());
    EXPECT_TRUE(inputDB.isPartValid(1));
    EXPECT_EQ(inputDB.get<elementsPerPart>(1), randomData[9]);
    EXPECT_EQ(inputDB.get<elementsPerPart>(2), randomData[2]);
    EXPECT_FALSE(inputDB.isPartValid(2));


}
*/

#define INSPECTION_TEST  // Defines testing methods in deviceBuffer, thus needs to be defined before the inclue
>>>>>>> 8041a060
#include "../../src/core/DeviceBuffer.hpp"
TEST(DeviceBufferTest, BasicFunctionalityTest) {
    auto log = Logger::getLogger();
    std::random_device rd;
    std::mt19937 engine{rd()};
    std::uniform_int_distribution<uint8_t> sampler(0, 0xFF);

    auto device = xrt::device();
    auto kernel = xrt::kernel();
    auto inputDB = Finn::DeviceInputBuffer<uint8_t /*, DatatypeUInt<2>*/>("test", device, kernel, /*myShapeNormal, myShapeFolded,*/ myShapePacked, parts);
    std::vector<uint8_t> data(inputDB.size(SIZE_SPECIFIER::ELEMENTS_PER_PART));

    auto initialMapData = inputDB.testGetMap();

    // Func to fill data with random values
    auto fillRandomData = [&sampler, &engine, &data]() { std::transform(data.begin(), data.end(), data.begin(), [&sampler, &engine]([[maybe_unused]] uint8_t _) { return sampler(engine); }); };

    // Test basic functions
    fillRandomData();
    inputDB.store(data);
    EXPECT_EQ(inputDB.testGetRingBuffer().testGetAsVector(0), data);

    inputDB.loadMap();
    EXPECT_NE(initialMapData, inputDB.testGetMap());
    EXPECT_EQ(inputDB.testGetMap(), data);
}

int main(int argc, char** argv) {
    ::testing::InitGoogleTest(&argc, argv);
    return RUN_ALL_TESTS();
}<|MERGE_RESOLUTION|>--- conflicted
+++ resolved
@@ -11,31 +11,16 @@
 TEST(DummyTestDB, DTDB) { EXPECT_TRUE(true); }
 
 
-<<<<<<< HEAD
-constexpr std::array<unsigned int, 2> myShapeArrayNormal = std::array<unsigned int, 2>{1,300};
-constexpr std::array<unsigned int, 3> myShapeArrayFolded = std::array<unsigned int, 3>{1,10,30};
-constexpr std::array<unsigned int, 3> myShapeArrayPacked = std::array<unsigned int, 3>{1,10,8};     // This packing assumes Uint2 as finn datatype
-constexpr std::array<unsigned int, 3> myShapeArrayPacked2 = std::array<unsigned int, 3>{1,10,53};     // This packing assumes Uint14 as finn datatype
-=======
 constexpr std::array<unsigned int, 2> myShapeArrayNormal = std::array<unsigned int, 2>{1, 300};
 constexpr std::array<unsigned int, 3> myShapeArrayFolded = std::array<unsigned int, 3>{1, 10, 30};
 constexpr std::array<unsigned int, 3> myShapeArrayPacked = std::array<unsigned int, 3>{1, 10, 8};    // This packing assumes Uint2 as finn datatype
 constexpr std::array<unsigned int, 3> myShapeArrayPacked2 = std::array<unsigned int, 3>{1, 10, 53};  // This packing assumes Uint14 as finn datatype
->>>>>>> 8041a060
 constexpr size_t elementsPerPart = FinnUtils::shapeToElementsConstexpr<unsigned int, 3>(myShapeArrayPacked);
 constexpr size_t parts = 10;
 
 shape_t myShapeNormal = std::vector<unsigned int>(myShapeArrayNormal.begin(), myShapeArrayNormal.end());
 shape_t myShapeFolded = std::vector<unsigned int>(myShapeArrayFolded.begin(), myShapeArrayFolded.end());
 shape_t myShapePacked = std::vector<unsigned int>(myShapeArrayPacked.begin(), myShapeArrayPacked.end());
-<<<<<<< HEAD
-
-
-#define INSPECTION_TEST                         // Defines testing methods in deviceBuffer, thus needs to be defined before the inclue
-=======
-/*
-TEST(DeviceBufferTest, DBInitTest) {
-    auto log = Logger::getLogger();
 
     FINN_LOG(log, loglevel::debug) << "Starting DeviceBufferTest…\n";
     auto device = xrt::device();
@@ -133,7 +118,6 @@
 */
 
 #define INSPECTION_TEST  // Defines testing methods in deviceBuffer, thus needs to be defined before the inclue
->>>>>>> 8041a060
 #include "../../src/core/DeviceBuffer.hpp"
 TEST(DeviceBufferTest, BasicFunctionalityTest) {
     auto log = Logger::getLogger();
